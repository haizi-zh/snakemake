--- conflicted
+++ resolved
@@ -1571,21 +1571,13 @@
         except kubernetes.client.rest.ApiException as e:
             if e.status == 404 and ignore_not_found:
                 # Can't find the pod. Maybe it's already been
-<<<<<<< HEAD
-                # detroyed. Proceed with a warning message.
-=======
                 # destroyed. Proceed with a warning message.
->>>>>>> 88df1150
                 logger.warning(
                     f"[WARNING] 404 not found when trying to delete the pod: {j.jobid}\n"
                     "[WARNING] Ignore this error\n"
                 )
             else:
-<<<<<<< HEAD
-                raise
-=======
                 raise e
->>>>>>> 88df1150
 
     def shutdown(self):
         self.unregister_secret()
@@ -1619,7 +1611,6 @@
         )
 
         body = kubernetes.client.V1Pod()
-<<<<<<< HEAD
         pod_labels = {
             "app": "snakemake",
             "rule": job.rule.name,
@@ -1631,9 +1622,6 @@
             **{f"wildcards/{k}": v for k, v in job.wildcards.items()},
         }
         body.metadata = kubernetes.client.V1ObjectMeta(labels=pod_labels)
-=======
-        body.metadata = kubernetes.client.V1ObjectMeta(labels={"app": "snakemake"})
->>>>>>> 88df1150
 
         body.metadata.name = jobid
 
