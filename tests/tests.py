--- conflicted
+++ resolved
@@ -384,13 +384,12 @@
         pass
 
 
-<<<<<<< HEAD
 def test_deferred_func_eval():
     run(dpath("test_deferred_func_eval"))
-=======
+
+
 def test_format_params():
     run(dpath("test_format_params"), check_md5=True)
->>>>>>> df78b050
 
 
 if __name__ == '__main__':
